--- conflicted
+++ resolved
@@ -6,14 +6,10 @@
 
 #[derive(Debug, Error)]
 pub enum DPCError {
-<<<<<<< HEAD
-    #[fail(display = "{}", _0)]
+    #[error("{}", _0)]
     AccountError(AccountError),
 
-    #[fail(display = "{}", _0)]
-=======
     #[error("{}", _0)]
->>>>>>> 967a7a5b
     BindingSignatureError(BindingSignatureError),
 
     #[error("{}", _0)]
